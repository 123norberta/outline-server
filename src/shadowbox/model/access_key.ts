--- conflicted
+++ resolved
@@ -14,15 +14,6 @@
 
 export type AccessKeyId = string;
 
-<<<<<<< HEAD
-export interface ProxyParams {
-  hostname: string;
-  portNumber: number;
-  encryptionMethod: string;
-  password: string;
-}
-
-=======
 // Parameters needed to access a Shadowsocks proxy.
 export interface ProxyParams {
   // Hostname of the proxy
@@ -36,7 +27,6 @@
 }
 
 // AccessKey is what admins work with. It gives ProxyParams a name and identity.
->>>>>>> 6fcf6f4e
 export interface AccessKey {
   // The unique identifier for this access key.
   id: AccessKeyId;
