// Copyright 2018 The Outline Authors
//
// Licensed under the Apache License, Version 2.0 (the "License");
// you may not use this file except in compliance with the License.
// You may obtain a copy of the License at
//
//      http://www.apache.org/licenses/LICENSE-2.0
//
// Unless required by applicable law or agreed to in writing, software
// distributed under the License is distributed on an "AS IS" BASIS,
// WITHOUT WARRANTIES OR CONDITIONS OF ANY KIND, either express or implied.
// See the License for the specific language governing permissions and
// limitations under the License.

import * as child_process from 'child_process';
import * as dgram from 'dgram';
import * as randomstring from 'randomstring';
import * as uuidv4 from 'uuid/v4';

import { getRandomUnusedPort, getRandomPortOver1023 } from '../infrastructure/get_port';
import * as logging from '../infrastructure/logging';
import { AccessKey, AccessKeyId, AccessKeyRepository } from '../model/access_key';
import { Stats } from '../model/metrics';
import { ShadowsocksInstance, ShadowsocksServer } from '../model/shadowsocks_server';
import { TextFile } from '../model/text_file';

// The format as json of access keys in the config file.
interface AccessKeyConfig {
  id: AccessKeyId;
  metricsId: AccessKeyId;
  name: string;
  password: string;
  port: number;
  encryptionMethod?: string;
}

// The configuration file format as json.
interface ConfigJson {
  accessKeys: AccessKeyConfig[];
  // Next AccessKeyId to use.
  nextId: number;
  // Port number to use for new access keys.
  defaultPort: number;
}

// AccessKey implementation that starts and stops a Shadowsocks server.
class ManagedAccessKey implements AccessKey {
  constructor(public id: AccessKeyId, public metricsId: AccessKeyId, public name: string, public shadowsocksInstance: ShadowsocksInstance) { }

  public rename(name: string): void {
    this.name = name;
  }
}

// Generates a random password for Shadowsocks access keys.
function generatePassword(): string {
  return randomstring.generate(12);
}

function readConfig(configFile: TextFile): ConfigJson {
  const EMPTY_CONFIG = { accessKeys: [], nextId: 0 } as ConfigJson;

  // Try to read the file from disk.
  let configText: string;
  try {
    configText = configFile.readFileSync();
  } catch (err) {
    if (err.code === 'ENOENT') {
      // File not found (e.g. this is a new server), return an empty config.
      return EMPTY_CONFIG;
    }
    throw err;
  }

  // Ignore if the config file is empty.
  if (!configText) {
    return EMPTY_CONFIG;
  }

  return JSON.parse(configText) as ConfigJson;
}

export function createManagedAccessKeyRepository(
  configFile: TextFile,
  shadowsocksServer: ShadowsocksServer,
  stats: Stats): Promise<AccessKeyRepository> {
  const repo = new ManagedAccessKeyRepository(configFile, shadowsocksServer, stats);
  return repo.init().then(() => {
    return repo;
  });
}

// AccessKeyRepository that keeps its state in a config file and uses ManagedAccessKey
// to start and stop per-access-key Shadowsocks instances.
class ManagedAccessKeyRepository implements AccessKeyRepository {
  private accessKeys = new Map<AccessKeyId, ManagedAccessKey>();
  // This is the max id + 1 among all access keys. Used to generate unique ids for new access keys.
  private nextId = 0;
  private defaultPort: number;
  private NEW_USER_ENCRYPTION_METHOD = 'chacha20-ietf-poly1305';
  private statsSocket: dgram.Socket;
  private reservedPorts: Set<number> = new Set();

  constructor(
    private configFile: TextFile, private shadowsocksServer: ShadowsocksServer,
    private stats: Stats) {
  }

  // Initialize the repository from the config file.
  public init(): Promise<void> {
    const configJson = readConfig(this.configFile);
    const accessKeys = configJson.accessKeys;
    this.nextId = configJson.nextId;

    this.reservedPorts = getReservedPorts(accessKeys);
    let onceDefaultPort = Promise.resolve();
    if (!configJson.defaultPort) {
      onceDefaultPort = getRandomUnusedPort(this.reservedPorts).then((portNumber) => {
        this.defaultPort = portNumber;
        this.reservedPorts.add(portNumber);
        this.persistState();
      });
    }

    // Create and save the stats socket.
    return Promise.all([onceDefaultPort, createBoundUdpSocket(this.reservedPorts).then((statsSocket) => {
      this.statsSocket = statsSocket;
      this.reservedPorts.add(statsSocket.address().port);

      // Start an instance for each access key.
      const startInstancePromises = [];
      for (const accessKeyJson of accessKeys) {
        startInstancePromises.push(
<<<<<<< HEAD
          this.shadowsocksServer
            .startInstance(
              accessKeyJson.port, accessKeyJson.password, statsSocket,
              accessKeyJson.encryptionMethod)
            .then((ssInstance) => {
              ssInstance.onBytesTransferred(this.handleBytesTransferred.bind(
                this, accessKeyJson.id, accessKeyJson.metricsId));
              const accessKey = new ManagedAccessKey(
                accessKeyJson.id, accessKeyJson.metricsId, accessKeyJson.name, ssInstance);
              this.accessKeys.set(accessKey.id, accessKey);
              const idAsNumber = parseInt(accessKey.id, 10);
            }));
=======
            this.shadowsocksServer
                .startInstance(
                    accessKeyJson.port, accessKeyJson.password, statsSocket,
                    accessKeyJson.encryptionMethod)
                .then((ssInstance) => {
                  ssInstance.onInboundBytes(this.handleInboundBytes.bind(
                      this, accessKeyJson.id, accessKeyJson.metricsId));
                  const accessKey = new ManagedAccessKey(
                      accessKeyJson.id, accessKeyJson.metricsId, accessKeyJson.name, ssInstance);
                  this.accessKeys.set(accessKey.id, accessKey);
                  const idAsNumber = parseInt(accessKey.id, 10);
                }));
>>>>>>> 6181bd4d
      }
      return Promise.all(startInstancePromises);
    })]).then(() => {});
  }

  public createNewAccessKey(): Promise<AccessKey> {
<<<<<<< HEAD
    return this.shadowsocksServer
      .startInstance(
        this.defaultPort, generatePassword(), this.statsSocket, this.NEW_USER_ENCRYPTION_METHOD)
      .then((ssInstance) => {
        const id = this.allocateId();
        const metricsId = uuidv4();
        ssInstance.onBytesTransferred(this.handleBytesTransferred.bind(this, id, metricsId));
        const accessKey = new ManagedAccessKey(id, metricsId, '', ssInstance);
        this.accessKeys.set(accessKey.id, accessKey);
        this.persistState();
        return accessKey;
      });
=======
    return getRandomUnusedPort(this.reservedPorts).then((port) => {
      return this.shadowsocksServer
          .startInstance(
              port, generatePassword(), this.statsSocket, this.NEW_USER_ENCRYPTION_METHOD)
          .then((ssInstance) => {
            this.reservedPorts.add(port);
            const id = this.allocateId();
            const metricsId = uuidv4();
            ssInstance.onInboundBytes(this.handleInboundBytes.bind(this, id, metricsId));
            const accessKey = new ManagedAccessKey(id, metricsId, '', ssInstance);
            this.accessKeys.set(accessKey.id, accessKey);
            this.persistState();
            return accessKey;
          });
    });
>>>>>>> 6181bd4d
  }

  public removeAccessKey(id: AccessKeyId): boolean {
    const accessKey = this.accessKeys.get(id);
    if (!accessKey) {
      return false;
    }
    accessKey.shadowsocksInstance.stop();
    this.accessKeys.delete(accessKey.id);
    this.persistState();
    return true;
  }

  public listAccessKeys(): IterableIterator<AccessKey> {
    return this.accessKeys.values();
  }

  public renameAccessKey(id: AccessKeyId, name: string): boolean {
    const accessKey = this.accessKeys.get(id);
    if (!accessKey) {
      return false;
    }
    accessKey.rename(name);
    this.persistState();
    return true;
  }

  private handleInboundBytes(accessKeyId: AccessKeyId, metricsId: AccessKeyId, inboundBytes: number, ipAddresses: string[]) {
    this.stats.recordBytesTransferred(accessKeyId, metricsId, inboundBytes, ipAddresses);
  }

  private allocateId(): AccessKeyId {
    const allocatedId = this.nextId;
    this.nextId += 1;
    return allocatedId.toString();
  }

  private serializeState() {
    return JSON.stringify({
      accessKeys: Array.from(this.accessKeys.values()).map(managedAccessKeytoJson),
      nextId: this.nextId,
      defaultPort: this.defaultPort
    });
  }

  // Save the repository to the local disk.
  // TODO(fortuna): Fix race condition. This can break if there are two modifications in parallel.
  // TODO: this method should return an error if it fails to write to disk,
  // then this error can be propagated back to the manager via the REST
  // API, so users know there was an error and access keys may not be
  // persisted.
  private persistState() {
    const state = this.serializeState();
    logging.info(`Persisting: ${state}`);
    this.configFile.writeFileSync(state);
  }
}

function managedAccessKeytoJson(accessKey: ManagedAccessKey) {
  return {
    id: accessKey.id,
    metricsId: accessKey.metricsId,
    name: accessKey.name,
    password: accessKey.shadowsocksInstance.password,
    port: accessKey.shadowsocksInstance.portNumber,
    encryptionMethod: accessKey.shadowsocksInstance.encryptionMethod
  };
}

// Gets the set of port numbers reserved by the accessKeys.
function getReservedPorts(accessKeys: AccessKeyConfig[]): Set<number> {
  const reservedPorts = new Set();
  for (const accessKeyJson of accessKeys) {
    reservedPorts.add(accessKeyJson.port);
  }
  return reservedPorts;
}

// Creates a bound UDP socket on a random unused port.
function createBoundUdpSocket(reservedPorts: Set<number>): Promise<dgram.Socket> {
  const socket = dgram.createSocket('udp4');
  return new Promise((fulfill, reject) => {
    getRandomUnusedPort(reservedPorts).then((portNumber) => {
      socket.bind(portNumber, 'localhost', () => {
        return fulfill(socket);
      });
    });
  });
}<|MERGE_RESOLUTION|>--- conflicted
+++ resolved
@@ -131,69 +131,36 @@
       const startInstancePromises = [];
       for (const accessKeyJson of accessKeys) {
         startInstancePromises.push(
-<<<<<<< HEAD
           this.shadowsocksServer
             .startInstance(
               accessKeyJson.port, accessKeyJson.password, statsSocket,
               accessKeyJson.encryptionMethod)
             .then((ssInstance) => {
-              ssInstance.onBytesTransferred(this.handleBytesTransferred.bind(
+              ssInstance.onInboundBytes(this.handleInboundBytes.bind(
                 this, accessKeyJson.id, accessKeyJson.metricsId));
               const accessKey = new ManagedAccessKey(
                 accessKeyJson.id, accessKeyJson.metricsId, accessKeyJson.name, ssInstance);
               this.accessKeys.set(accessKey.id, accessKey);
               const idAsNumber = parseInt(accessKey.id, 10);
             }));
-=======
-            this.shadowsocksServer
-                .startInstance(
-                    accessKeyJson.port, accessKeyJson.password, statsSocket,
-                    accessKeyJson.encryptionMethod)
-                .then((ssInstance) => {
-                  ssInstance.onInboundBytes(this.handleInboundBytes.bind(
-                      this, accessKeyJson.id, accessKeyJson.metricsId));
-                  const accessKey = new ManagedAccessKey(
-                      accessKeyJson.id, accessKeyJson.metricsId, accessKeyJson.name, ssInstance);
-                  this.accessKeys.set(accessKey.id, accessKey);
-                  const idAsNumber = parseInt(accessKey.id, 10);
-                }));
->>>>>>> 6181bd4d
       }
       return Promise.all(startInstancePromises);
     })]).then(() => {});
   }
 
   public createNewAccessKey(): Promise<AccessKey> {
-<<<<<<< HEAD
     return this.shadowsocksServer
       .startInstance(
         this.defaultPort, generatePassword(), this.statsSocket, this.NEW_USER_ENCRYPTION_METHOD)
       .then((ssInstance) => {
         const id = this.allocateId();
         const metricsId = uuidv4();
-        ssInstance.onBytesTransferred(this.handleBytesTransferred.bind(this, id, metricsId));
+        ssInstance.onInboundBytes(this.handleInboundBytes.bind(this, id, metricsId));
         const accessKey = new ManagedAccessKey(id, metricsId, '', ssInstance);
         this.accessKeys.set(accessKey.id, accessKey);
         this.persistState();
         return accessKey;
       });
-=======
-    return getRandomUnusedPort(this.reservedPorts).then((port) => {
-      return this.shadowsocksServer
-          .startInstance(
-              port, generatePassword(), this.statsSocket, this.NEW_USER_ENCRYPTION_METHOD)
-          .then((ssInstance) => {
-            this.reservedPorts.add(port);
-            const id = this.allocateId();
-            const metricsId = uuidv4();
-            ssInstance.onInboundBytes(this.handleInboundBytes.bind(this, id, metricsId));
-            const accessKey = new ManagedAccessKey(id, metricsId, '', ssInstance);
-            this.accessKeys.set(accessKey.id, accessKey);
-            this.persistState();
-            return accessKey;
-          });
-    });
->>>>>>> 6181bd4d
   }
 
   public removeAccessKey(id: AccessKeyId): boolean {
